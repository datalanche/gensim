#!/usr/bin/env python
# -*- coding: utf-8 -*-
#
# Copyright (C) 2010 Radim Rehurek <radimrehurek@seznam.cz>
# Licensed under the GNU LGPL v2.1 - http://www.gnu.org/licenses/lgpl.html

"""
This module contains various general utility functions.
"""

from __future__ import with_statement

import logging

logger = logging.getLogger(__name__)

try:
    from html.entities import name2codepoint as n2cp
except ImportError:
    from htmlentitydefs import name2codepoint as n2cp
try:
    import cPickle as _pickle
except ImportError:
    import pickle as _pickle

import re
import unicodedata
import os
import random
import itertools
import tempfile
from functools import wraps  # for `synchronous` function lock
import multiprocessing
import shutil
import sys
from contextlib import contextmanager

import numpy
import scipy.sparse

if sys.version_info[0] >= 3:
    unicode = str

from six import iteritems, u, string_types, unichr
from six.moves import xrange

try:
    from smart_open import smart_open
except ImportError:
    logger.info("smart_open library not found; falling back to local-filesystem-only")

    def make_closing(base, **attrs):
        """
        Add support for `with Base(attrs) as fout:` to the base class if it's missing.
        The base class' `close()` method will be called on context exit, to always close the file properly.

        This is needed for gzip.GzipFile, bz2.BZ2File etc in older Pythons (<=2.6), which otherwise
        raise "AttributeError: GzipFile instance has no attribute '__exit__'".

        """
        if not hasattr(base, '__enter__'):
            attrs['__enter__'] = lambda self: self
        if not hasattr(base, '__exit__'):
            attrs['__exit__'] = lambda self, type, value, traceback: self.close()
        return type('Closing' + base.__name__, (base, object), attrs)

    def smart_open(fname, mode='rb'):
        _, ext = os.path.splitext(fname)
        if ext == '.bz2':
            from bz2 import BZ2File
            return make_closing(BZ2File)(fname, mode)
        if ext == '.gz':
            from gzip import GzipFile
            return make_closing(GzipFile)(fname, mode)
        return open(fname, mode)


try:
    from pattern.en import parse
    logger.info("'pattern' package found; utils.lemmatize() is available for English")
    HAS_PATTERN = True
except ImportError:
    HAS_PATTERN = False


PAT_ALPHABETIC = re.compile('(((?![\d])\w)+)', re.UNICODE)
RE_HTML_ENTITY = re.compile(r'&(#?)([xX]?)(\w{1,8});', re.UNICODE)



def synchronous(tlockname):
    """
    A decorator to place an instance-based lock around a method.

    Adapted from http://code.activestate.com/recipes/577105-synchronization-decorator-for-class-methods/
    """
    def _synched(func):
        @wraps(func)
        def _synchronizer(self, *args, **kwargs):
            tlock = getattr(self, tlockname)
            logger.debug("acquiring lock %r for %s" % (tlockname, func.__name__))

            with tlock: # use lock as a context manager to perform safe acquire/release pairs
                logger.debug("acquired lock %r for %s" % (tlockname, func.__name__))
                result = func(self, *args, **kwargs)
                logger.debug("releasing lock %r for %s" % (tlockname, func.__name__))
                return result
        return _synchronizer
    return _synched


class NoCM(object):
    def acquire(self):
        pass
    def release(self):
        pass
    def __enter__(self):
        pass
    def __exit__(self, type, value, traceback):
        pass
nocm = NoCM()


@contextmanager
def file_or_filename(input):
    """
    Return a file-like object ready to be read from the beginning. `input` is either
    a filename (gz/bz2 also supported) or a file-like object supporting seek.

    """
    if isinstance(input, string_types):
        # input was a filename: open as file
        yield smart_open(input)
    else:
        # input already a file-like object; just reset to the beginning
        input.seek(0)
        yield input


def deaccent(text):
    """
    Remove accentuation from the given string. Input text is either a unicode string or utf8 encoded bytestring.

    Return input string with accents removed, as unicode.

    >>> deaccent("Šéf chomutovských komunistů dostal poštou bílý prášek")
    u'Sef chomutovskych komunistu dostal postou bily prasek'

    """
    if not isinstance(text, unicode):
        # assume utf8 for byte strings, use default (strict) error handling
        text = text.decode('utf8')
    norm = unicodedata.normalize("NFD", text)
    result = u('').join(ch for ch in norm if unicodedata.category(ch) != 'Mn')
    return unicodedata.normalize("NFC", result)


def copytree_hardlink(source, dest):
    """
    Recursively copy a directory ala shutils.copytree, but hardlink files
    instead of copying. Available on UNIX systems only.
    """
    copy2 = shutil.copy2
    try:
        shutil.copy2 = os.link
        shutil.copytree(source, dest)
    finally:
        shutil.copy2 = copy2


def tokenize(text, lowercase=False, deacc=False, errors="strict", to_lower=False, lower=False):
    """
    Iteratively yield tokens as unicode strings, removing accent marks
    and optionally lowercasing the unidoce string by assigning True
    to one of the parameters, lowercase, to_lower, or lower.

    Input text may be either unicode or utf8-encoded byte string.

    The tokens on output are maximal contiguous sequences of alphabetic
    characters (no digits!).

    >>> list(tokenize('Nic nemůže letět rychlostí vyšší, než 300 tisíc kilometrů za sekundu!', deacc = True))
    [u'Nic', u'nemuze', u'letet', u'rychlosti', u'vyssi', u'nez', u'tisic', u'kilometru', u'za', u'sekundu']

    """
    lowercase = lowercase or to_lower or lower
    text = to_unicode(text, errors=errors)
    if lowercase:
        text = text.lower()
    if deacc:
        text = deaccent(text)
    for match in PAT_ALPHABETIC.finditer(text):
        yield match.group()


def simple_preprocess(doc, deacc=False, min_len=2, max_len=15):
    """
    Convert a document into a list of tokens.

    This lowercases, tokenizes, de-accents (optional). -- the output are final
    tokens = unicode strings, that won't be processed any further.

    """
    tokens = [
        token for token in tokenize(doc, lower=True, deacc=deacc, errors='ignore')
        if min_len <= len(token) <= max_len and not token.startswith('_')
    ]
    return tokens


def any2utf8(text, errors='strict', encoding='utf8'):
    """Convert a string (unicode or bytestring in `encoding`), to bytestring in utf8."""
    if isinstance(text, unicode):
        return text.encode('utf8')
    # do bytestring -> unicode -> utf8 full circle, to ensure valid utf8
    return unicode(text, encoding, errors=errors).encode('utf8')
to_utf8 = any2utf8


def any2unicode(text, encoding='utf8', errors='strict'):
    """Convert a string (bytestring in `encoding` or unicode), to unicode."""
    if isinstance(text, unicode):
        return text
    return unicode(text, encoding, errors=errors)
to_unicode = any2unicode


class SaveLoad(object):
    """
    Objects which inherit from this class have save/load functions, which un/pickle
    them to disk.

    This uses pickle for de/serializing, so objects must not contain
    unpicklable attributes, such as lambda functions etc.

    """
    @classmethod
    def load(cls, fname, mmap=None):
        """
        Load a previously saved object from file (also see `save`).

        If the object was saved with large arrays stored separately, you can load
        these arrays via mmap (shared memory) using `mmap='r'`. Default: don't use
        mmap, load large arrays as normal objects.

        If the file being loaded is compressed (either '.gz' or '.bz2'), then
        `mmap=None` must be set.  Load will raise an `IOError` if this condition
        is encountered.

        """
        logger.info("loading %s object from %s" % (cls.__name__, fname))

        compress, subname = SaveLoad._adapt_by_suffix(fname)

        obj = unpickle(fname)
        obj._load_specials(fname, mmap, compress, subname)
        return obj


    def _load_specials(self, fname, mmap, compress, subname):
        """
        Loads any attributes that were stored specially, and gives the same
        opportunity to recursively included SaveLoad instances.

        """

        mmap_error = lambda x, y: IOError(
            'Cannot mmap compressed object %s in file %s. ' % (x, y) +
            'Use `load(fname, mmap=None)` or uncompress files manually.')

        for attrib in getattr(self, '__recursive_saveloads', []):
            cfname = '.'.join((fname, attrib))
            logger.info("loading %s recursively from %s.* with mmap=%s" % (
                attrib, cfname, mmap))
            getattr(self, attrib)._load_specials(cfname, mmap, compress, subname)

        for attrib in getattr(self, '__numpys', []):
            logger.info("loading %s from %s with mmap=%s" % (
                attrib, subname(fname, attrib), mmap))

            if compress:
                if mmap:
                    raise mmap_error(attrib, subname(fname, attrib))

                val = numpy.load(subname(fname, attrib))['val']
            else:
                val = numpy.load(subname(fname, attrib), mmap_mode=mmap)

            setattr(self, attrib, val)

        for attrib in getattr(self, '__scipys', []):
            logger.info("loading %s from %s with mmap=%s" % (
                attrib, subname(fname, attrib), mmap))
            sparse = unpickle(subname(fname, attrib))
            if compress:
                if mmap:
                    raise mmap_error(attrib, subname(fname, attrib))

                with numpy.load(subname(fname, attrib, 'sparse')) as f:
                    sparse.data = f['data']
                    sparse.indptr = f['indptr']
                    sparse.indices = f['indices']
            else:
                sparse.data = numpy.load(subname(fname, attrib, 'data'), mmap_mode=mmap)
                sparse.indptr = numpy.load(subname(fname, attrib, 'indptr'), mmap_mode=mmap)
                sparse.indices = numpy.load(subname(fname, attrib, 'indices'), mmap_mode=mmap)

            setattr(self, attrib, sparse)

        for attrib in getattr(self, '__ignoreds', []):
            logger.info("setting ignored attribute %s to None" % (attrib))
            setattr(self, attrib, None)


    @staticmethod
    def _adapt_by_suffix(fname):
        """Give appropriate compress setting and filename formula"""
        if fname.endswith('.gz') or fname.endswith('.bz2'):
            compress = True
            subname = lambda *args: '.'.join(list(args) + ['npz'])
        else:
            compress = False
            subname = lambda *args: '.'.join(list(args) + ['npy'])
        return (compress, subname)


    def _smart_save(self, fname, separately=None, sep_limit=10 * 1024**2,
                    ignore=frozenset(), pickle_protocol=2):
        """
        Save the object to file (also see `load`).

        If `separately` is None, automatically detect large
        numpy/scipy.sparse arrays in the object being stored, and store
        them into separate files. This avoids pickle memory errors and
        allows mmap'ing large arrays back on load efficiently.

        You can also set `separately` manually, in which case it must be
        a list of attribute names to be stored in separate files. The
        automatic check is not performed in this case.

        `ignore` is a set of attribute names to *not* serialize (file
        handles, caches etc). On subsequent load() these attributes will
        be set to None.

        `pickle_protocol` defaults to 2 so the pickled object can be imported
        in both Python 2 and 3.

        """
        logger.info(
            "saving %s object under %s, separately %s" % (
                self.__class__.__name__, fname, separately))

        compress, subname = SaveLoad._adapt_by_suffix(fname)

        restores = self._save_specials(fname, separately, sep_limit, ignore, pickle_protocol,
                                       compress, subname)
        try:
            pickle(self, fname, protocol=pickle_protocol)
        finally:
            # restore attribs handled specially
            for obj, asides in restores:
                for attrib, val in iteritems(asides):
                    setattr(obj, attrib, val)


    def _save_specials(self, fname, separately, sep_limit, ignore, pickle_protocol, compress, subname):
        """
        Save aside any attributes that need to be handled separately, including
        by recursion any attributes that are themselves SaveLoad instances.

        Returns a list of (obj, {attrib: value, ...}) settings that the caller
        should use to restore each object's attributes that were set aside
        during the default pickle().

        """
        asides = {}
        sparse_matrices = (scipy.sparse.csr_matrix, scipy.sparse.csc_matrix)
        if separately is None:
            separately = []
            for attrib, val in iteritems(self.__dict__):
                if isinstance(val, numpy.ndarray) and val.size >= sep_limit:
                    separately.append(attrib)
                elif isinstance(val, sparse_matrices) and val.nnz >= sep_limit:
                    separately.append(attrib)

        # whatever's in `separately` or `ignore` at this point won't get pickled
        for attrib in separately + list(ignore):
            if hasattr(self, attrib):
                asides[attrib] = getattr(self, attrib)
                delattr(self, attrib)

        recursive_saveloads = []
        restores = []
        for attrib, val in iteritems(self.__dict__):
            if hasattr(val, '_save_specials'):  # better than 'isinstance(val, SaveLoad)' if IPython reloading
                recursive_saveloads.append(attrib)
                cfname = '.'.join((fname,attrib))
                restores.extend(val._save_specials(cfname, None, sep_limit, ignore,
                                                   pickle_protocol, compress, subname))

        try:
            numpys, scipys, ignoreds = [], [], []
            for attrib, val in iteritems(asides):
                if isinstance(val, numpy.ndarray) and attrib not in ignore:
                    numpys.append(attrib)
                    logger.info("storing numpy array '%s' to %s" % (
                        attrib, subname(fname, attrib)))

                    if compress:
                        numpy.savez_compressed(subname(fname, attrib), val=numpy.ascontiguousarray(val))
                    else:
                        numpy.save(subname(fname, attrib), numpy.ascontiguousarray(val))

                elif isinstance(val, (scipy.sparse.csr_matrix, scipy.sparse.csc_matrix)) and attrib not in ignore:
                    scipys.append(attrib)
                    logger.info("storing scipy.sparse array '%s' under %s" % (
                        attrib, subname(fname, attrib)))

                    if compress:
                        numpy.savez_compressed(subname(fname, attrib, 'sparse'),
                                               data=val.data,
                                               indptr=val.indptr,
                                               indices=val.indices)
                    else:
                        numpy.save(subname(fname, attrib, 'data'), val.data)
                        numpy.save(subname(fname, attrib, 'indptr'), val.indptr)
                        numpy.save(subname(fname, attrib, 'indices'), val.indices)

                    data, indptr, indices = val.data, val.indptr, val.indices
                    val.data, val.indptr, val.indices = None, None, None

                    try:
                        # store array-less object
                        pickle(val, subname(fname, attrib), protocol=pickle_protocol)
                    finally:
                        val.data, val.indptr, val.indices = data, indptr, indices
                else:
                    logger.info("not storing attribute %s" % (attrib))
                    ignoreds.append(attrib)

            self.__dict__['__numpys'] = numpys
            self.__dict__['__scipys'] = scipys
            self.__dict__['__ignoreds'] = ignoreds
            self.__dict__['__recursive_saveloads'] = recursive_saveloads
        except:
            # restore the attributes if exception-interrupted
            for attrib, val in iteritems(asides):
                setattr(self, attrib, val)
            raise
        return restores + [(self, asides)]


    def save(self, fname_or_handle, separately=None, sep_limit=10 * 1024**2,
             ignore=frozenset(), pickle_protocol=2):
        """
        Save the object to file (also see `load`).

        `fname_or_handle` is either a string specifying the file name to
        save to, or an open file-like object which can be written to. If
        the object is a file handle, no special array handling will be
        performed; all attributes will be saved to the same file.

        If `separately` is None, automatically detect large
        numpy/scipy.sparse arrays in the object being stored, and store
        them into separate files. This avoids pickle memory errors and
        allows mmap'ing large arrays back on load efficiently.

        You can also set `separately` manually, in which case it must be
        a list of attribute names to be stored in separate files. The
        automatic check is not performed in this case.

        `ignore` is a set of attribute names to *not* serialize (file
        handles, caches etc). On subsequent load() these attributes will
        be set to None.

        `pickle_protocol` defaults to 2 so the pickled object can be imported
        in both Python 2 and 3.

        """
        try:
            _pickle.dump(self, fname_or_handle, protocol=pickle_protocol)
            logger.info("saved %s object" % self.__class__.__name__)
        except TypeError:  # `fname_or_handle` does not have write attribute
            self._smart_save(fname_or_handle, separately, sep_limit, ignore,
                             pickle_protocol=pickle_protocol)
#endclass SaveLoad


def identity(p):
    """Identity fnc, for flows that don't accept lambda (pickling etc)."""
    return p


def get_max_id(corpus):
    """
    Return the highest feature id that appears in the corpus.

    For empty corpora (no features at all), return -1.

    """
    maxid = -1
    for document in corpus:
        maxid = max(maxid, max([-1] + [fieldid for fieldid, _ in document])) # [-1] to avoid exceptions from max(empty)
    return maxid


class FakeDict(object):
    """
    Objects of this class act as dictionaries that map integer->str(integer), for
    a specified range of integers <0, num_terms).

    This is meant to avoid allocating real dictionaries when `num_terms` is huge, which
    is a waste of memory.

    """
    def __init__(self, num_terms):
        self.num_terms = num_terms


    def __str__(self):
        return "FakeDict(num_terms=%s)" % self.num_terms


    def __getitem__(self, val):
        if 0 <= val < self.num_terms:
            return str(val)
        raise ValueError("internal id out of bounds (%s, expected <0..%s))" %
                         (val, self.num_terms))

    def iteritems(self):
        for i in xrange(self.num_terms):
            yield i, str(i)

    def keys(self):
        """
        Override the dict.keys() function, which is used to determine the maximum
        internal id of a corpus = the vocabulary dimensionality.

        HACK: To avoid materializing the whole `range(0, self.num_terms)`, this returns
        the highest id = `[self.num_terms - 1]` only.

        """
        return [self.num_terms - 1]

    def __len__(self):
        return self.num_terms

    def get(self, val, default=None):
        if 0 <= val < self.num_terms:
            return str(val)
        return default


def dict_from_corpus(corpus):
    """
    Scan corpus for all word ids that appear in it, then construct and return a mapping
    which maps each `wordId -> str(wordId)`.

    This function is used whenever *words* need to be displayed (as opposed to just
    their ids) but no wordId->word mapping was provided. The resulting mapping
    only covers words actually used in the corpus, up to the highest wordId found.

    """
    num_terms = 1 + get_max_id(corpus)
    id2word = FakeDict(num_terms)
    return id2word


def is_corpus(obj):
    """
    Check whether `obj` is a corpus. Return (is_corpus, new) 2-tuple, where
    `new is obj` if `obj` was an iterable, or `new` yields the same sequence as
    `obj` if it was an iterator.

    `obj` is a corpus if it supports iteration over documents, where a document
    is in turn anything that acts as a sequence of 2-tuples (int, float).

    Note: An "empty" corpus (empty input sequence) is ambiguous, so in this case the
    result is forcefully defined as `is_corpus=False`.

    """
    try:
        if 'Corpus' in obj.__class__.__name__: # the most common case, quick hack
            return True, obj
    except:
        pass
    try:
        if hasattr(obj, 'next') or hasattr(obj, '__next__'):
            # the input is an iterator object, meaning once we call next()
            # that element could be gone forever. we must be careful to put
            # whatever we retrieve back again
            doc1 = next(obj)
            obj = itertools.chain([doc1], obj)
        else:
            doc1 = next(iter(obj)) # empty corpus is resolved to False here
        if len(doc1) == 0: # sparse documents must have a __len__ function (list, tuple...)
            return True, obj # the first document is empty=>assume this is a corpus
        id1, val1 = next(iter(doc1)) # if obj is a numpy array, it resolves to False here
        id1, val1 = int(id1), float(val1) # must be a 2-tuple (integer, float)
    except:
        return False, obj
    return True, obj



def get_my_ip():
    """
    Try to obtain our external ip (from the pyro nameserver's point of view)

    This tries to sidestep the issue of bogus `/etc/hosts` entries and other
    local misconfigurations, which often mess up hostname resolution.

    If all else fails, fall back to simple `socket.gethostbyname()` lookup.

    """
    import socket
    try:
        import Pyro4
        # we know the nameserver must exist, so use it as our anchor point
        ns = Pyro4.naming.locateNS()
        s = socket.socket(socket.AF_INET, socket.SOCK_DGRAM)
        s.connect((ns._pyroUri.host, ns._pyroUri.port))
        result, port = s.getsockname()
    except:
        try:
            # see what ifconfig says about our default interface
            import commands
            result = commands.getoutput("ifconfig").split("\n")[1].split()[1][5:]
            if len(result.split('.')) != 4:
                raise Exception()
        except:
            # give up, leave the resolution to gethostbyname
            result = socket.gethostbyname(socket.gethostname())
    return result


class RepeatCorpus(SaveLoad):
    """
    Used in the tutorial on distributed computing and likely not useful anywhere else.

    """
    def __init__(self, corpus, reps):
        """
        Wrap a `corpus` as another corpus of length `reps`. This is achieved by
        repeating documents from `corpus` over and over again, until the requested
        length `len(result)==reps` is reached. Repetition is done
        on-the-fly=efficiently, via `itertools`.

        >>> corpus = [[(1, 0.5)], []] # 2 documents
        >>> list(RepeatCorpus(corpus, 5)) # repeat 2.5 times to get 5 documents
        [[(1, 0.5)], [], [(1, 0.5)], [], [(1, 0.5)]]

        """
        self.corpus = corpus
        self.reps = reps

    def __iter__(self):
        return itertools.islice(itertools.cycle(self.corpus), self.reps)

class RepeatCorpusNTimes(SaveLoad):

    def __init__(self, corpus, n):
        """
        Repeat a `corpus` `n` times.

        >>> corpus = [[(1, 0.5)], []]
        >>> list(RepeatCorpusNTimes(corpus, 3)) # repeat 3 times
        [[(1, 0.5)], [], [(1, 0.5)], [], [(1, 0.5)], []]
        """
        self.corpus = corpus
        self.n = n

    def __iter__(self):
        for _ in xrange(self.n):
            for document in self.corpus:
                yield document

class ClippedCorpus(SaveLoad):
    def __init__(self, corpus, max_docs=None):
        """
        Return a corpus that is the "head" of input iterable `corpus`.

        Any documents after `max_docs` are ignored. This effectively limits the
        length of the returned corpus to <= `max_docs`. Set `max_docs=None` for
        "no limit", effectively wrapping the entire input corpus.

        """
        self.corpus = corpus
        self.max_docs = max_docs

    def __iter__(self):
        return itertools.islice(self.corpus, self.max_docs)

    def __len__(self):
        return min(self.max_docs, len(self.corpus))

class SlicedCorpus(SaveLoad):
    def __init__(self, corpus, slice_):
        """
        Return a corpus that is the slice of input iterable `corpus`.

        Negative slicing can only be used if the corpus is indexable.
        Otherwise, the corpus will be iterated over.

        Slice can also be a numpy.ndarray to support fancy indexing.

        NOTE: calculating the size of a SlicedCorpus is expensive
        when using a slice as the corpus has to be iterated over once.
        Using a list or numpy.ndarray does not have this drawback, but
        consumes more memory.
        """
        self.corpus = corpus
        self.slice_ = slice_
        self.length = None

    def __iter__(self):
        if hasattr(self.corpus, 'index') and len(self.corpus.index) > 0:
            return (self.corpus.docbyoffset(i) for i in
                    self.corpus.index[self.slice_])
        else:
            return itertools.islice(self.corpus, self.slice_.start,
                                    self.slice_.stop, self.slice_.step)

    def __len__(self):
        # check cached length, calculate if needed
        if self.length is None:
            if isinstance(self.slice_, (list, numpy.ndarray)):
                self.length = len(self.slice_)
            else:
                self.length = sum(1 for x in self)

        return self.length

def safe_unichr(intval):
    try:
        return unichr(intval)
    except ValueError:
        # ValueError: unichr() arg not in range(0x10000) (narrow Python build)
        s = "\\U%08x" % intval
        # return UTF16 surrogate pair
        return s.decode('unicode-escape')

def decode_htmlentities(text):
    """
    Decode HTML entities in text, coded as hex, decimal or named.

    Adapted from http://github.com/sku/python-twitter-ircbot/blob/321d94e0e40d0acc92f5bf57d126b57369da70de/html_decode.py

    >>> u = u'E tu vivrai nel terrore - L&#x27;aldil&#xE0; (1981)'
    >>> print(decode_htmlentities(u).encode('UTF-8'))
    E tu vivrai nel terrore - L'aldilà (1981)
    >>> print(decode_htmlentities("l&#39;eau"))
    l'eau
    >>> print(decode_htmlentities("foo &lt; bar"))
    foo < bar

    """
    def substitute_entity(match):
        try:
            ent = match.group(3)
            if match.group(1) == "#":
                # decoding by number
                if match.group(2) == '':
                    # number is in decimal
                    return safe_unichr(int(ent))
                elif match.group(2) in ['x', 'X']:
                    # number is in hex
                    return safe_unichr(int(ent, 16))
            else:
                # they were using a name
                cp = n2cp.get(ent)
                if cp:
                    return safe_unichr(cp)
                else:
                    return match.group()
        except:
            # in case of errors, return original input
            return match.group()

    return RE_HTML_ENTITY.sub(substitute_entity, text)


def chunkize_serial(iterable, chunksize, as_numpy=False):
    """
    Return elements from the iterable in `chunksize`-ed lists. The last returned
    element may be smaller (if length of collection is not divisible by `chunksize`).

    >>> print(list(grouper(range(10), 3)))
    [[0, 1, 2], [3, 4, 5], [6, 7, 8], [9]]

    """
    import numpy
    it = iter(iterable)
    while True:
        if as_numpy:
            # convert each document to a 2d numpy array (~6x faster when transmitting
            # chunk data over the wire, in Pyro)
            wrapped_chunk = [[numpy.array(doc) for doc in itertools.islice(it, int(chunksize))]]
        else:
            wrapped_chunk = [list(itertools.islice(it, int(chunksize)))]
        if not wrapped_chunk[0]:
            break
        # memory opt: wrap the chunk and then pop(), to avoid leaving behind a dangling reference
        yield wrapped_chunk.pop()

grouper = chunkize_serial


class InputQueue(multiprocessing.Process):
    def __init__(self, q, corpus, chunksize, maxsize, as_numpy):
        super(InputQueue, self).__init__()
        self.q = q
        self.maxsize = maxsize
        self.corpus = corpus
        self.chunksize = chunksize
        self.as_numpy = as_numpy

    def run(self):
        if self.as_numpy:
            import numpy # don't clutter the global namespace with a dependency on numpy
        it = iter(self.corpus)
        while True:
            chunk = itertools.islice(it, self.chunksize)
            if self.as_numpy:
                # HACK XXX convert documents to numpy arrays, to save memory.
                # This also gives a scipy warning at runtime:
                # "UserWarning: indices array has non-integer dtype (float64)"
                wrapped_chunk = [[numpy.asarray(doc) for doc in chunk]]
            else:
                wrapped_chunk = [list(chunk)]

            if not wrapped_chunk[0]:
                self.q.put(None, block=True)
                break

            try:
                qsize = self.q.qsize()
            except NotImplementedError:
                qsize = '?'
            logger.debug("prepared another chunk of %i documents (qsize=%s)" %
                        (len(wrapped_chunk[0]), qsize))
            self.q.put(wrapped_chunk.pop(), block=True)
#endclass InputQueue


if os.name == 'nt':
    logger.info("detected Windows; aliasing chunkize to chunkize_serial")

    def chunkize(corpus, chunksize, maxsize=0, as_numpy=False):
        for chunk in chunkize_serial(corpus, chunksize, as_numpy=as_numpy):
            yield chunk
else:
    def chunkize(corpus, chunksize, maxsize=0, as_numpy=False):
        """
        Split a stream of values into smaller chunks.
        Each chunk is of length `chunksize`, except the last one which may be smaller.
        A once-only input stream (`corpus` from a generator) is ok, chunking is done
        efficiently via itertools.

        If `maxsize > 1`, don't wait idly in between successive chunk `yields`, but
        rather keep filling a short queue (of size at most `maxsize`) with forthcoming
        chunks in advance. This is realized by starting a separate process, and is
        meant to reduce I/O delays, which can be significant when `corpus` comes
        from a slow medium (like harddisk).

        If `maxsize==0`, don't fool around with parallelism and simply yield the chunksize
        via `chunkize_serial()` (no I/O optimizations).

        >>> for chunk in chunkize(range(10), 4): print(chunk)
        [0, 1, 2, 3]
        [4, 5, 6, 7]
        [8, 9]

        """
        assert chunksize > 0

        if maxsize > 0:
            q = multiprocessing.Queue(maxsize=maxsize)
            worker = InputQueue(q, corpus, chunksize, maxsize=maxsize, as_numpy=as_numpy)
            worker.daemon = True
            worker.start()
            while True:
                chunk = [q.get(block=True)]
                if chunk[0] is None:
                    break
                yield chunk.pop()
        else:
            for chunk in chunkize_serial(corpus, chunksize, as_numpy=as_numpy):
                yield chunk


def smart_extension(fname, ext):
    fname, oext = os.path.splitext(fname)
    if oext.endswith('.bz2'):
        fname = fname + oext[:-4] + ext + '.bz2'
    elif oext.endswith('.gz'):
        fname = fname + oext[:-3] + ext + '.gz'
    else:
        fname = fname + oext + ext

    return fname


def pickle(obj, fname, protocol=2):
    """Pickle object `obj` to file `fname`.

    `protocol` defaults to 2 so pickled objects are compatible across
    Python 2.x and 3.x.

    """
    with smart_open(fname, 'wb') as fout:  # 'b' for binary, needed on Windows
        _pickle.dump(obj, fout, protocol=protocol)


def unpickle(fname):
    """Load pickled object from `fname`"""
    with smart_open(fname) as f:
        # Because of loading from S3 load can't be used (missing readline in smart_open)
        return _pickle.loads(f.read())


def revdict(d):
    """
    Reverse a dictionary mapping.

    When two keys map to the same value, only one of them will be kept in the
    result (which one is kept is arbitrary).

    """
    return dict((v, k) for (k, v) in iteritems(d))


def toptexts(query, texts, index, n=10):
    """
    Debug fnc to help inspect the top `n` most similar documents (according to a
    similarity index `index`), to see if they are actually related to the query.

    `texts` is any object that can return something insightful for each document
    via `texts[docid]`, such as its fulltext or snippet.

    Return a list of 3-tuples (docid, doc's similarity to the query, texts[docid]).

    """
    sims = index[query] # perform a similarity query against the corpus
    sims = sorted(enumerate(sims), key=lambda item: -item[1])

    result = []
    for topid, topcosine in sims[:n]: # only consider top-n most similar docs
        result.append((topid, topcosine, texts[topid]))
    return result


def randfname(prefix='gensim'):
    randpart = hex(random.randint(0, 0xffffff))[2:]
    return os.path.join(tempfile.gettempdir(), prefix + randpart)


def upload_chunked(server, docs, chunksize=1000, preprocess=None):
    """
    Memory-friendly upload of documents to a SimServer (or Pyro SimServer proxy).

    Use this function to train or index large collections -- avoid sending the
    entire corpus over the wire as a single Pyro in-memory object. The documents
    will be sent in smaller chunks, of `chunksize` documents each.

    """
    start = 0
    for chunk in grouper(docs, chunksize):
        end = start + len(chunk)
        logger.info("uploading documents %i-%i" % (start, end - 1))
        if preprocess is not None:
            pchunk = []
            for doc in chunk:
                doc['tokens'] = preprocess(doc['text'])
                del doc['text']
                pchunk.append(doc)
            chunk = pchunk
        server.buffer(chunk)
        start = end


def getNS():
    """
    Return a Pyro name server proxy. If there is no name server running,
    start one on 0.0.0.0 (all interfaces), as a background process.

    """
    import Pyro4
    try:
        return Pyro4.locateNS()
    except Pyro4.errors.NamingError:
        logger.info("Pyro name server not found; starting a new one")
    os.system("python -m Pyro4.naming -n 0.0.0.0 &")
    # TODO: spawn a proper daemon ala http://code.activestate.com/recipes/278731/ ?
    # like this, if there's an error somewhere, we'll never know... (and the loop
    # below will block). And it probably doesn't work on windows, either.
    while True:
        try:
            return Pyro4.locateNS()
        except:
            pass


def pyro_daemon(name, obj, random_suffix=False, ip=None, port=None):
    """
    Register object with name server (starting the name server if not running
    yet) and block until the daemon is terminated. The object is registered under
    `name`, or `name`+ some random suffix if `random_suffix` is set.

    """
    if random_suffix:
        name += '.' + hex(random.randint(0, 0xffffff))[2:]
    import Pyro4
    with getNS() as ns:
        with Pyro4.Daemon(ip or get_my_ip(), port or 0) as daemon:
            # register server for remote access
            uri = daemon.register(obj, name)
            ns.remove(name)
            ns.register(name, uri)
            logger.info("%s registered with nameserver (URI '%s')" % (name, uri))
            daemon.requestLoop()


if HAS_PATTERN:
    def lemmatize(content, allowed_tags=re.compile('(NN|VB|JJ|RB)'), light=False,
            stopwords=frozenset(), min_length=2, max_length=15):
        """
        This function is only available when the optional 'pattern' package is installed.

        Use the English lemmatizer from `pattern` to extract UTF8-encoded tokens in
        their base form=lemma, e.g. "are, is, being" -> "be" etc.
        This is a smarter version of stemming, taking word context into account.

        Only considers nouns, verbs, adjectives and adverbs by default (=all other lemmas are discarded).

        >>> lemmatize('Hello World! How is it going?! Nonexistentword, 21')
        ['world/NN', 'be/VB', 'go/VB', 'nonexistentword/NN']

        >>> lemmatize('The study ranks high.')
        ['study/NN', 'rank/VB', 'high/JJ']

        >>> lemmatize('The ranks study hard.')
        ['rank/NN', 'study/VB', 'hard/RB']

        """
        if light:
            import warnings
            warnings.warn("The light flag is no longer supported by pattern.")

        # tokenization in `pattern` is weird; it gets thrown off by non-letters,
        # producing '==relate/VBN' or '**/NN'... try to preprocess the text a little
        # FIXME this throws away all fancy parsing cues, including sentence structure,
        # abbreviations etc.
        content = u(' ').join(tokenize(content, lower=True, errors='ignore'))

        parsed = parse(content, lemmata=True, collapse=False)
        result = []
        for sentence in parsed:
            for token, tag, _, _, lemma in sentence:
                if min_length <= len(lemma) <= max_length and not lemma.startswith('_') and lemma not in stopwords:
                    if allowed_tags.match(tag):
                        lemma += "/" + tag[:2]
                        result.append(lemma.encode('utf8'))
        return result
#endif HAS_PATTERN


def mock_data_row(dim=1000, prob_nnz=0.5, lam=1.0):
    """
    Create a random gensim sparse vector. Each coordinate is nonzero with
    probability `prob_nnz`, each non-zero coordinate value is drawn from
    a Poisson distribution with parameter lambda equal to `lam`.

    """
    nnz = numpy.random.uniform(size=(dim,))
    data = [(i, float(numpy.random.poisson(lam=lam) + 1.0))
            for i in xrange(dim) if nnz[i] < prob_nnz]
    return data


def mock_data(n_items=1000, dim=1000, prob_nnz=0.5, lam=1.0):
    """
    Create a random gensim-style corpus, as a list of lists of (int, float) tuples,
    to be used as a mock corpus.

    """
    data = [mock_data_row(dim=dim, prob_nnz=prob_nnz, lam=lam)
            for _ in xrange(n_items)]
    return data


def prune_vocab(vocab, min_reduce, trim_rule=None):
    """
    Remove all entries from the `vocab` dictionary with count smaller than `min_reduce`.

    Modifies `vocab` in place, returns the sum of all counts that were pruned.

    """
    result = 0
    old_len = len(vocab)
    for w in list(vocab):  # make a copy of dict's keys
        if not keep_vocab_item(w, vocab[w], min_reduce, trim_rule):  # vocab[w] <= min_reduce:
            result += vocab[w]
            del vocab[w]
    logger.info("pruned out %i tokens with count <=%i (before %i, after %i)",
                old_len - len(vocab), min_reduce, old_len, len(vocab))
    return result


<<<<<<< HEAD
def qsize(queue):
    """Return the (approximate) queue size where available; -1 where not (OS X)."""
    try:
        return queue.qsize()
    except NotImplementedError:
        # OS X doesn't support qsize
        return -1
=======
RULE_DEFAULT = 0
RULE_DISCARD = 1
RULE_KEEP = 2


def keep_vocab_item(word, count, min_count, trim_rule=None):
    default_res = count >= min_count

    if trim_rule is None:
        return default_res
    else:
        rule_res = trim_rule(word, count, min_count)
        if rule_res == RULE_KEEP:
            return True
        elif rule_res == RULE_DISCARD:
            return False
        else:
            return default_res
>>>>>>> b3b8f4d0
<|MERGE_RESOLUTION|>--- conflicted
+++ resolved
@@ -1107,7 +1107,6 @@
     return result
 
 
-<<<<<<< HEAD
 def qsize(queue):
     """Return the (approximate) queue size where available; -1 where not (OS X)."""
     try:
@@ -1115,7 +1114,7 @@
     except NotImplementedError:
         # OS X doesn't support qsize
         return -1
-=======
+
 RULE_DEFAULT = 0
 RULE_DISCARD = 1
 RULE_KEEP = 2
@@ -1133,5 +1132,4 @@
         elif rule_res == RULE_DISCARD:
             return False
         else:
-            return default_res
->>>>>>> b3b8f4d0
+            return default_res